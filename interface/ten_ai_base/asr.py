--- conflicted
+++ resolved
@@ -49,10 +49,6 @@
         self.sent_buffer_length = 0
         self.buffered_frames = asyncio.Queue[AudioFrame]()
         self.buffered_frames_size = 0
-<<<<<<< HEAD
-        self.uuid = self.get_uuid()  # Unique identifier for the current final turn
-        self.audio_frames_queue = asyncio.Queue[AudioFrame]()
-=======
         self.audio_frames_queue = asyncio.Queue[AudioFrame]()
         self.audio_timeline = AudioTimeline()
         self.audio_actual_send_metrics_task: asyncio.Task[None] | None = None
@@ -70,80 +66,10 @@
     async def on_init(self, ten_env: AsyncTenEnv) -> None:
         self.ten_env = ten_env
         asyncio.create_task(self._audio_frame_consumer())
->>>>>>> c632dfbe
 
     async def on_start(self, ten_env: AsyncTenEnv) -> None:
         ten_env.log_info("on_start")
 
-<<<<<<< HEAD
-        self.loop.create_task(self._loop_audio(ten_env))
-        self.loop.create_task(self.start_connection())
-
-    async def _loop_audio(self, ten_env: AsyncTenEnv) -> None:
-        """
-        Main loop to handle incoming audio frames asynchronously.
-        This method is called when the extension starts.
-        """
-        ten_env.log_info("Starting audio frame processing loop.")
-        while not self.stopped:
-            try:
-                frame = await self.audio_frames_queue.get()
-                await self._handle_audio_frame(ten_env, frame)
-            except asyncio.CancelledError:
-                ten_env.log_info("Audio frame processing loop cancelled.")
-                break
-            except Exception as e:
-                ten_env.log_error(f"Error in audio frame processing loop: {e}")
-
-    async def _handle_audio_frame(self, ten_env: AsyncTenEnv, frame: AudioFrame) -> None:
-        """
-        Handle incoming audio frames asynchronously.
-        This method is called when an audio frame is received.
-        """
-        frame_buf = frame.get_buf()
-        if not frame_buf:
-            ten_env.log_warn("send_frame: empty pcm_frame detected.")
-            return
-
-        if not self.is_connected():
-            ten_env.log_debug("send_frame: service not connected.")
-            buffer_strategy = self.buffer_strategy()
-            if isinstance(buffer_strategy, ASRBufferConfigModeKeep):
-                byte_limit = buffer_strategy.byte_limit
-                while self.buffered_frames_size + len(frame_buf) > byte_limit:
-                    if self.buffered_frames.empty():
-                        break
-                    discard_frame = await self.buffered_frames.get()
-                    self.buffered_frames_size -= len(discard_frame.get_buf())
-                self.buffered_frames.put_nowait(frame)
-                self.buffered_frames_size += len(frame_buf)
-            # return anyway if not connected
-            return
-
-
-        metadata, _ = frame.get_property_to_json("metadata")
-        if metadata:
-            try:
-                metadata_json = json.loads(metadata)
-                self.session_id = metadata_json.get("session_id", self.session_id)
-            except json.JSONDecodeError as e:
-                ten_env.log_warn(f"send_frame: invalid metadata json - {e}")
-
-        if self.buffered_frames.qsize() > 0:
-            ten_env.log_debug(f"send_frame: flushing {self.buffered_frames.qsize()} buffered frames.")
-            while True:
-                try:
-                    buffered_frame = self.buffered_frames.get_nowait()
-                    await self.send_audio(buffered_frame, self.session_id)
-                except asyncio.QueueEmpty:
-                    break
-            self.buffered_frames_size = 0
-
-        success = await self.send_audio(frame, self.session_id)
-
-        if success:
-            self.sent_buffer_length += len(frame_buf)
-=======
         # Create a task to send audio actual send metrics
         self.audio_actual_send_metrics_task = asyncio.create_task(
             self._send_audio_actual_send_metrics_task()
@@ -155,7 +81,6 @@
         self, ten_env: AsyncTenEnv, audio_frame: AudioFrame
     ) -> None:
         await self.audio_frames_queue.put(audio_frame)
->>>>>>> c632dfbe
 
     async def on_audio_frame(
         self, ten_env: AsyncTenEnv, frame: AudioFrame
@@ -307,11 +232,8 @@
         if asr_result.final:
             self.uuid = self._get_uuid()  # Reset UUID for the next final turn
 
-<<<<<<< HEAD
-
-=======
+
     @final
->>>>>>> c632dfbe
     async def send_asr_error(
         self, error: ModuleError, vendor_info: ModuleErrorVendorInfo | None = None
     ) -> None:
@@ -370,17 +292,6 @@
 
         await self.ten_env.send_data(drain_data)
 
-<<<<<<< HEAD
-    def calculate_audio_duration(
-        self,
-        bytes_length: int,
-        sample_rate: int,
-        channels: int = 1,
-        sample_width: int = 2,
-    ) -> int:
-        """
-        Calculate audio duration in milliseconds.
-=======
     @final
     async def send_connect_delay_metrics(self, connect_delay: int) -> None:
         """
@@ -392,7 +303,6 @@
             metrics={ModuleMetricKey.ASR_CONNECT_DELAY: connect_delay},
         )
         await self._send_asr_metrics(metrics)
->>>>>>> c632dfbe
 
     @final
     async def send_vendor_metrics(self, vendor_metrics: dict[str, Any]) -> None:
@@ -447,13 +357,6 @@
 
         await self.ten_env.send_data(metrics_data)
 
-<<<<<<< HEAD
-        Returns:
-        - Duration in milliseconds
-        """
-        bytes_per_second = sample_rate * channels * sample_width
-        return int(bytes_length / bytes_per_second * 1000)
-=======
     async def _send_metrics_ttfw(self, ttfw: int) -> None:
         """
         Send metrics for time to first word.
@@ -475,7 +378,6 @@
             vendor=self.vendor(),
             metrics={ModuleMetricKey.ASR_TTLW: ttlw},
         )
->>>>>>> c632dfbe
 
         await self._send_asr_metrics(metrics)
 
